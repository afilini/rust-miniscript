--- conflicted
+++ resolved
@@ -345,18 +345,15 @@
     ///Incorrect Script pubkey Hash for the descriptor. This is used for both
     /// `Sh` and `Wsh` descriptors
     IncorrectScriptHash,
-<<<<<<< HEAD
     /// Returned by `Miniscript::replace_pubkeys_and_hashes` in case when the processor has
     /// provided a public key hash instead of public key for a `ThreshM` terminal
     UnexpectedPubkeyHash,
     /// Pubkey processor failure
     PubkeyProcessorFailure,
-=======
     /// Recursion depth exceeded when parsing policy/miniscript from string
     MaxRecursiveDepthExceeded,
     /// Script size too large
     ScriptSizeTooLarge,
->>>>>>> 87a47e24
 }
 
 #[doc(hidden)]
@@ -453,14 +450,12 @@
             Error::IncorrectPubkeyHash => {
                 f.write_str("Incorrect pubkey hash for given descriptor pkh/wpkh")
             }
-<<<<<<< HEAD
             Error::UnexpectedPubkeyHash => {
                 f.write_str("Was expecting public key, not a public key hash")
             }
             Error::PubkeyProcessorFailure => {
                 f.write_str("Internal fialure of the public key processor")
             }
-=======
             Error::MaxRecursiveDepthExceeded => write!(
                 f,
                 "Recusive depth over {} not permitted",
@@ -471,7 +466,6 @@
                 "Standardness rules imply bitcoin than {} bytes",
                 MAX_SCRIPT_SIZE
             ),
->>>>>>> 87a47e24
         }
     }
 }
